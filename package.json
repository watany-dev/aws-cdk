--- conflicted
+++ resolved
@@ -7,10 +7,7 @@
   },
   "scripts": {
     "pkglint": "lerna run build --scope pkglint --include-dependencies && lerna run pkglint",
-<<<<<<< HEAD
-=======
     "prebuild": "node ./scripts/check-yarn-lock.js",
->>>>>>> a1072aef
     "build": "./build.sh",
     "pack": "./pack.sh",
     "compat": "./scripts/check-api-compatibility.sh",
