--- conflicted
+++ resolved
@@ -1,9 +1,5 @@
 {
-<<<<<<< HEAD
-  "version": "31.0.0",
-=======
   "version": "32.0.0",
->>>>>>> 830e6d39
   "artifacts": {
     "aws-cdk-firehose-delivery-stream.assets": {
       "type": "cdk:asset-manifest",
@@ -21,11 +17,7 @@
         "validateOnSynth": false,
         "assumeRoleArn": "arn:${AWS::Partition}:iam::${AWS::AccountId}:role/cdk-hnb659fds-deploy-role-${AWS::AccountId}-${AWS::Region}",
         "cloudFormationExecutionRoleArn": "arn:${AWS::Partition}:iam::${AWS::AccountId}:role/cdk-hnb659fds-cfn-exec-role-${AWS::AccountId}-${AWS::Region}",
-<<<<<<< HEAD
         "stackTemplateAssetObjectUrl": "s3://cdk-hnb659fds-assets-${AWS::AccountId}-${AWS::Region}/466a26e514989ad40188482bf23ec485ab4709d80aed97fd24ed168bb6c3c4b7.json",
-=======
-        "stackTemplateAssetObjectUrl": "s3://cdk-hnb659fds-assets-${AWS::AccountId}-${AWS::Region}/b5d4191f38b834d57d932124e95fc897e5ce8d037e524bc1990e39bb993d349f.json",
->>>>>>> 830e6d39
         "requiresBootstrapStackVersion": 6,
         "bootstrapStackVersionSsmParameter": "/cdk-bootstrap/hnb659fds/version",
         "additionalDependencies": [
