{
  "name": "@aws-cdk/aws-dynamodb",
  "version": "0.0.0",
  "description": "The CDK Construct Library for AWS::DynamoDB",
  "main": "lib/index.js",
  "types": "lib/index.d.ts",
  "jsii": {
    "outdir": "dist",
    "targets": {
      "java": {
        "package": "software.amazon.awscdk.services.dynamodb",
        "maven": {
          "groupId": "software.amazon.awscdk",
          "artifactId": "dynamodb"
        }
      },
      "dotnet": {
        "namespace": "Amazon.CDK.AWS.DynamoDB",
        "packageId": "Amazon.CDK.AWS.DynamoDB",
        "iconUrl": "https://raw.githubusercontent.com/aws/aws-cdk/master/logo/default-256-dark.png"
      },
      "python": {
        "distName": "aws-cdk.aws-dynamodb",
        "module": "aws_cdk.aws_dynamodb",
        "classifiers": [
          "Framework :: AWS CDK",
          "Framework :: AWS CDK :: 1"
        ]
      }
    },
    "projectReferences": true
  },
  "repository": {
    "type": "git",
    "url": "https://github.com/aws/aws-cdk.git",
    "directory": "packages/@aws-cdk/aws-dynamodb"
  },
  "scripts": {
    "build": "cdk-build",
    "watch": "cdk-watch",
    "lint": "cdk-lint",
    "test": "cdk-test",
    "integ": "cdk-integ",
    "pkglint": "pkglint -f",
    "package": "cdk-package",
    "awslint": "cdk-awslint",
    "cfn2ts": "cfn2ts",
    "build+test+package": "yarn build+test && yarn package",
    "build+test": "yarn build && yarn test",
    "compat": "cdk-compat",
    "gen": "cfn2ts",
    "rosetta:extract": "yarn --silent jsii-rosetta extract",
    "build+extract": "yarn build && yarn rosetta:extract",
    "build+test+extract": "yarn build+test && yarn rosetta:extract"
  },
  "cdk-build": {
    "cloudformation": "AWS::DynamoDB",
    "env": {
      "AWSLINT_BASE_CONSTRUCT": true
    }
  },
  "keywords": [
    "aws",
    "cdk",
    "constructs",
    "dynamodb"
  ],
  "author": {
    "name": "Amazon Web Services",
    "url": "https://aws.amazon.com",
    "organization": true
  },
  "license": "Apache-2.0",
  "devDependencies": {
    "@aws-cdk/assert-internal": "0.0.0",
    "@aws-cdk/cdk-build-tools": "0.0.0",
    "@aws-cdk/cdk-integ-tools": "0.0.0",
    "@aws-cdk/cfn2ts": "0.0.0",
    "@aws-cdk/pkglint": "0.0.0",
    "@types/aws-lambda": "^8.10.83",
    "@types/jest": "^26.0.24",
    "@types/sinon": "^9.0.11",
    "aws-sdk": "^2.848.0",
    "aws-sdk-mock": "^5.4.0",
    "jest": "^26.6.3",
    "sinon": "^9.2.4",
<<<<<<< HEAD
    "ts-jest": "^26.5.6",
    "@aws-cdk/assertions": "0.0.0"
=======
    "ts-jest": "^26.5.6"
>>>>>>> d6afdaf4
  },
  "dependencies": {
    "@aws-cdk/aws-applicationautoscaling": "0.0.0",
    "@aws-cdk/aws-cloudwatch": "0.0.0",
    "@aws-cdk/aws-iam": "0.0.0",
    "@aws-cdk/aws-kinesis": "0.0.0",
    "@aws-cdk/aws-kms": "0.0.0",
    "@aws-cdk/aws-lambda": "0.0.0",
    "@aws-cdk/core": "0.0.0",
    "@aws-cdk/custom-resources": "0.0.0",
    "constructs": "^3.3.69"
  },
  "homepage": "https://github.com/aws/aws-cdk",
  "peerDependencies": {
    "@aws-cdk/aws-applicationautoscaling": "0.0.0",
    "@aws-cdk/aws-cloudwatch": "0.0.0",
    "@aws-cdk/aws-iam": "0.0.0",
    "@aws-cdk/aws-kinesis": "0.0.0",
    "@aws-cdk/aws-kms": "0.0.0",
    "@aws-cdk/aws-lambda": "0.0.0",
    "@aws-cdk/core": "0.0.0",
    "@aws-cdk/custom-resources": "0.0.0",
    "constructs": "^3.3.69"
  },
  "engines": {
    "node": ">= 10.13.0 <13 || >=13.7.0"
  },
  "stability": "stable",
  "awscdkio": {
    "announce": false
  },
  "maturity": "stable",
  "publishConfig": {
    "tag": "latest"
  }
}<|MERGE_RESOLUTION|>--- conflicted
+++ resolved
@@ -72,7 +72,7 @@
   },
   "license": "Apache-2.0",
   "devDependencies": {
-    "@aws-cdk/assert-internal": "0.0.0",
+    "@aws-cdk/assertions": "0.0.0"
     "@aws-cdk/cdk-build-tools": "0.0.0",
     "@aws-cdk/cdk-integ-tools": "0.0.0",
     "@aws-cdk/cfn2ts": "0.0.0",
@@ -84,12 +84,7 @@
     "aws-sdk-mock": "^5.4.0",
     "jest": "^26.6.3",
     "sinon": "^9.2.4",
-<<<<<<< HEAD
-    "ts-jest": "^26.5.6",
-    "@aws-cdk/assertions": "0.0.0"
-=======
     "ts-jest": "^26.5.6"
->>>>>>> d6afdaf4
   },
   "dependencies": {
     "@aws-cdk/aws-applicationautoscaling": "0.0.0",
