--- conflicted
+++ resolved
@@ -4,11 +4,8 @@
 import * as logs from '@aws-cdk/aws-logs';
 import * as s3 from '@aws-cdk/aws-s3';
 import * as core from '@aws-cdk/core';
-<<<<<<< HEAD
-=======
 import * as cxapi from '@aws-cdk/cx-api';
 import * as path from 'path';
->>>>>>> dd2d2867
 import * as flink from '../lib';
 
 describe('Application', () => {
