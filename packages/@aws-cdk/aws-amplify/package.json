--- conflicted
+++ resolved
@@ -94,12 +94,8 @@
     "@aws-cdk/aws-s3-assets": "0.0.0",
     "@aws-cdk/aws-secretsmanager": "0.0.0",
     "@aws-cdk/core": "0.0.0",
-<<<<<<< HEAD
     "@aws-cdk/custom-resources": "0.0.0",
-    "constructs": "^3.3.69",
-=======
     "constructs": "^10.0.0",
->>>>>>> ef47cd90
     "yaml": "1.10.2"
   },
   "bundledDependencies": [
@@ -115,12 +111,8 @@
     "@aws-cdk/aws-s3-assets": "0.0.0",
     "@aws-cdk/aws-secretsmanager": "0.0.0",
     "@aws-cdk/core": "0.0.0",
-<<<<<<< HEAD
     "@aws-cdk/custom-resources": "0.0.0",
-    "constructs": "^3.3.69"
-=======
     "constructs": "^10.0.0"
->>>>>>> ef47cd90
   },
   "engines": {
     "node": ">= 14.15.0"
