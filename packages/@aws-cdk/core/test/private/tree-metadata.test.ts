import * as fs from 'fs';
import * as path from 'path';
import * as cxschema from '@aws-cdk/cloud-assembly-schema';
<<<<<<< HEAD
import { App, CfnParameter, CfnResource, Construct as CfnConstruct, Lazy, Stack, TreeInspector } from '../../lib/index';
=======
import { Construct } from 'constructs';
import { nodeunitShim, Test } from 'nodeunit-shim';
import { App, CfnParameter, CfnResource, Lazy, Stack, TreeInspector } from '../../lib/index';
>>>>>>> 1e54fb92

abstract class AbstractCfnResource extends CfnResource {
  constructor(scope: Construct, id: string) {
    super(scope, id, {
      type: 'CDK::UnitTest::MyCfnResource',
    });
  }

  public inspect(inspector: TreeInspector) {
    inspector.addAttribute('aws:cdk:cloudformation:type', 'CDK::UnitTest::MyCfnResource');
    inspector.addAttribute('aws:cdk:cloudformation:props', this.cfnProperties);
  }

  protected abstract get cfnProperties(): { [key: string]: any };
}

describe('tree metadata', () => {
  test('tree metadata is generated as expected', () => {
    const app = new App();

    const stack = new Stack(app, 'mystack');
    new Construct(stack, 'myconstruct');

    const assembly = app.synth();
    const treeArtifact = assembly.tree();
    expect(treeArtifact).toBeDefined();

    expect(readJson(assembly.directory, treeArtifact!.file)).toEqual({
      version: 'tree-0.1',
      tree: expect.objectContaining({
        id: 'App',
        path: '',
        children: {
          Tree: expect.objectContaining({
            id: 'Tree',
            path: 'Tree',
          }),
          mystack: expect.objectContaining({
            id: 'mystack',
            path: 'mystack',
            children: {
              myconstruct: expect.objectContaining({
                id: 'myconstruct',
                path: 'mystack/myconstruct',
              }),
            },
          }),
        },
      }),
    });

  });

  test('tree metadata for a Cfn resource', () => {
    class MyCfnResource extends AbstractCfnResource {
      protected get cfnProperties(): { [key: string]: any } {
        return {
          mystringpropkey: 'mystringpropval',
          mylistpropkey: ['listitem1'],
          mystructpropkey: {
            myboolpropkey: true,
            mynumpropkey: 50,
          },
        };
      }
    }

    const app = new App();
    const stack = new Stack(app, 'mystack');
    new MyCfnResource(stack, 'mycfnresource');

    const assembly = app.synth();
    const treeArtifact = assembly.tree();
    expect(treeArtifact).toBeDefined();

    expect(readJson(assembly.directory, treeArtifact!.file)).toEqual({
      version: 'tree-0.1',
      tree: expect.objectContaining({
        id: 'App',
        path: '',
        children: {
          Tree: expect.objectContaining({
            id: 'Tree',
            path: 'Tree',
          }),
          mystack: expect.objectContaining({
            id: 'mystack',
            path: 'mystack',
            children: {
              mycfnresource: expect.objectContaining({
                id: 'mycfnresource',
                path: 'mystack/mycfnresource',
                attributes: {
                  'aws:cdk:cloudformation:type': 'CDK::UnitTest::MyCfnResource',
                  'aws:cdk:cloudformation:props': {
                    mystringpropkey: 'mystringpropval',
                    mylistpropkey: ['listitem1'],
                    mystructpropkey: {
                      myboolpropkey: true,
                      mynumpropkey: 50,
                    },
                  },
                },
              }),
            },
          }),
        },
      }),
    });

  });

  test('tree metadata has construct class & version in there', () => {
    // The runtime metadata this test relies on is only available if the most
    // recent compile has happened using 'jsii', as the jsii compiler injects
    // this metadata.
    //
    // If the most recent compile was using 'tsc', the metadata will not have
    // been injected, and the test will fail.
    //
    // People may choose to run `tsc` directly (instead of `yarn build` for
    // example) to escape the additional TSC compilation time that is necessary
    // to run 'eslint', or the additional time that 'jsii' needs to analyze the
    // type system), this test is allowed to fail if we're not running on CI.
    //
    // If the compile of this library has been done using `tsc`, the runtime
    // information will always find `constructs.Construct` as the construct
    // identifier, since `constructs` will have had a release build done using `jsii`.
    //
    // If this test is running on CodeBuild, we will require that the more specific
    // class names are found. If this test is NOT running on CodeBuild, we will
    // allow the specific class name (for a 'jsii' build) or the generic
    // 'constructs.Construct' class name (for a 'tsc' build).
    const app = new App();

    const stack = new Stack(app, 'mystack');
    new CfnResource(stack, 'myconstruct', { type: 'Aws::Some::Resource' });

    const assembly = app.synth();
    const treeArtifact = assembly.tree();
    expect(treeArtifact).toBeDefined();

    const codeBuild = !!process.env.CODEBUILD_BUILD_ID;

    expect(readJson(assembly.directory, treeArtifact!.file)).toEqual({
      version: 'tree-0.1',
      tree: expect.objectContaining({
        children: expect.objectContaining({
          mystack: expect.objectContaining({
            constructInfo: {
              fqn: expect.stringMatching(codeBuild ? /\bStack$/ : /\bStack$|^constructs.Construct$/),
              version: expect.any(String),
            },
            children: {
              myconstruct: expect.objectContaining({
                constructInfo: {
                  fqn: expect.stringMatching(codeBuild ? /\bCfnResource$/ : /\bCfnResource$|^constructs.Construct$/),
                  version: expect.any(String),
                },
              }),
            },
          }),
        }),
      }),
    });


  });

  test('token resolution & cfn parameter', () => {
    const app = new App();
    const stack = new Stack(app, 'mystack');
    const cfnparam = new CfnParameter(stack, 'mycfnparam');

    class MyCfnResource extends AbstractCfnResource {
      protected get cfnProperties(): { [key: string]: any } {
        return {
          lazykey: Lazy.string({ produce: () => 'LazyResolved!' }),
          cfnparamkey: cfnparam,
        };
      }
    }

    new MyCfnResource(stack, 'mycfnresource');

    const assembly = app.synth();
    const treeArtifact = assembly.tree();
    expect(treeArtifact).toBeDefined();

    expect(readJson(assembly.directory, treeArtifact!.file)).toEqual({
      version: 'tree-0.1',
      tree: expect.objectContaining({
        id: 'App',
        path: '',
        children: {
          Tree: expect.objectContaining({
            id: 'Tree',
            path: 'Tree',
          }),
          mystack: expect.objectContaining({
            id: 'mystack',
            path: 'mystack',
            children: {
              mycfnparam: expect.objectContaining({
                id: 'mycfnparam',
                path: 'mystack/mycfnparam',
              }),
              mycfnresource: expect.objectContaining({
                id: 'mycfnresource',
                path: 'mystack/mycfnresource',
                attributes: {
                  'aws:cdk:cloudformation:type': 'CDK::UnitTest::MyCfnResource',
                  'aws:cdk:cloudformation:props': {
                    lazykey: 'LazyResolved!',
                    cfnparamkey: { Ref: 'mycfnparam' },
                  },
                },
              }),
            },
          }),
        },
      }),
    });

  });

  test('cross-stack tokens', () => {
    class MyFirstResource extends AbstractCfnResource {
      public readonly lazykey: string;

      constructor(scope: Construct, id: string) {
        super(scope, id);
        this.lazykey = Lazy.string({ produce: () => 'LazyResolved!' });
      }

      protected get cfnProperties(): { [key: string]: any } {
        return {
          lazykey: this.lazykey,
        };
      }
    }

    class MySecondResource extends AbstractCfnResource {
      public readonly myprop: string;

      constructor(scope: Construct, id: string, myprop: string) {
        super(scope, id);
        this.myprop = myprop;
      }

      protected get cfnProperties(): { [key: string]: any } {
        return {
          myprop: this.myprop,
        };
      }
    }

    const app = new App();
    const firststack = new Stack(app, 'myfirststack');
    const firstres = new MyFirstResource(firststack, 'myfirstresource');
    const secondstack = new Stack(app, 'mysecondstack');
    new MySecondResource(secondstack, 'mysecondresource', firstres.lazykey);

    const assembly = app.synth();
    const treeArtifact = assembly.tree();
    expect(treeArtifact).toBeDefined();

    expect(readJson(assembly.directory, treeArtifact!.file)).toEqual({
      version: 'tree-0.1',
      tree: expect.objectContaining({
        id: 'App',
        path: '',
        children: {
          Tree: expect.objectContaining({
            id: 'Tree',
            path: 'Tree',
          }),
          myfirststack: expect.objectContaining({
            id: 'myfirststack',
            path: 'myfirststack',
            children: {
              myfirstresource: expect.objectContaining({
                id: 'myfirstresource',
                path: 'myfirststack/myfirstresource',
                attributes: {
                  'aws:cdk:cloudformation:type': 'CDK::UnitTest::MyCfnResource',
                  'aws:cdk:cloudformation:props': {
                    lazykey: 'LazyResolved!',
                  },
                },
              }),
            },
          }),
          mysecondstack: expect.objectContaining({
            id: 'mysecondstack',
            path: 'mysecondstack',
            children: {
              mysecondresource: expect.objectContaining({
                id: 'mysecondresource',
                path: 'mysecondstack/mysecondresource',
                attributes: {
                  'aws:cdk:cloudformation:type': 'CDK::UnitTest::MyCfnResource',
                  'aws:cdk:cloudformation:props': {
                    myprop: 'LazyResolved!',
                  },
                },
              }),
            },
          }),
        },
      }),
    });


  });

  test('failing nodes', () => {
    class MyCfnResource extends CfnResource {
      public inspect(_: TreeInspector) {
        throw new Error('Forcing an inspect error');
      }
    }

    const app = new App();
    const stack = new Stack(app, 'mystack');
    new MyCfnResource(stack, 'mycfnresource', {
      type: 'CDK::UnitTest::MyCfnResource',
    });

    const assembly = app.synth();
    const treeArtifact = assembly.tree();
    expect(treeArtifact).toBeDefined();

    const treenode = app.node.findChild('Tree');

    const warn = treenode.node.metadata.find((md) => {
      return md.type === cxschema.ArtifactMetadataEntryType.WARN
        && /Forcing an inspect error/.test(md.data as string)
        && /mycfnresource/.test(md.data as string);
    });
    expect(warn).toBeDefined();

    // assert that the rest of the construct tree is rendered
    expect(readJson(assembly.directory, treeArtifact!.file)).toEqual({
      version: 'tree-0.1',
      tree: expect.objectContaining({
        id: 'App',
        path: '',
        children: {
          Tree: expect.objectContaining({
            id: 'Tree',
            path: 'Tree',
          }),
          mystack: expect.objectContaining({
            id: 'mystack',
            path: 'mystack',
          }),
        },
      }),
    });


  });
});

function readJson(outdir: string, file: string) {
  return JSON.parse(fs.readFileSync(path.join(outdir, file), 'utf-8'));
}<|MERGE_RESOLUTION|>--- conflicted
+++ resolved
@@ -1,13 +1,9 @@
 import * as fs from 'fs';
 import * as path from 'path';
 import * as cxschema from '@aws-cdk/cloud-assembly-schema';
-<<<<<<< HEAD
-import { App, CfnParameter, CfnResource, Construct as CfnConstruct, Lazy, Stack, TreeInspector } from '../../lib/index';
-=======
 import { Construct } from 'constructs';
 import { nodeunitShim, Test } from 'nodeunit-shim';
 import { App, CfnParameter, CfnResource, Lazy, Stack, TreeInspector } from '../../lib/index';
->>>>>>> 1e54fb92
 
 abstract class AbstractCfnResource extends CfnResource {
   constructor(scope: Construct, id: string) {
