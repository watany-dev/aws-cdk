import '@aws-cdk/assert-internal/jest';
import { ABSENT, MatchStyle, ResourcePart, anything, arrayWith } from '@aws-cdk/assert-internal';
import * as iam from '@aws-cdk/aws-iam';
import * as firehose from '@aws-cdk/aws-kinesisfirehose';
import * as kms from '@aws-cdk/aws-kms';
import * as lambda from '@aws-cdk/aws-lambda';
import * as logs from '@aws-cdk/aws-logs';
import * as s3 from '@aws-cdk/aws-s3';
import * as cdk from '@aws-cdk/core';
import * as firehosedestinations from '../lib';
import { S3Bucket } from '../lib';

describe('S3 destination', () => {
  let stack: cdk.Stack;
  let bucket: s3.IBucket;
  let destinationRole: iam.IRole;

  beforeEach(() => {
    stack = new cdk.Stack();
    bucket = new s3.Bucket(stack, 'Bucket');
    destinationRole = new iam.Role(stack, 'Destination Role', {
      assumedBy: new iam.ServicePrincipal('firehose.amazonaws.com'),
    });
  });

  it('provides defaults when no configuration is provided', () => {
    new firehose.DeliveryStream(stack, 'DeliveryStream', {
      destinations: [new firehosedestinations.S3Bucket(bucket, { role: destinationRole })],
    });

    expect(stack).toHaveResource('AWS::KinesisFirehose::DeliveryStream', {
      ExtendedS3DestinationConfiguration: {
        BucketARN: stack.resolve(bucket.bucketArn),
        CloudWatchLoggingOptions: {
          Enabled: true,
          LogGroupName: anything(),
          LogStreamName: anything(),
        },
        EncryptionConfiguration: {
          NoEncryptionConfig: 'NoEncryption',
        },
        RoleARN: stack.resolve(destinationRole.roleArn),
      },
    });
    expect(stack).toHaveResource('AWS::Logs::LogGroup');
    expect(stack).toHaveResource('AWS::Logs::LogStream');
  });

  it('creates a role when none is provided', () => {

    new firehose.DeliveryStream(stack, 'DeliveryStream', {
      destinations: [new firehosedestinations.S3Bucket(bucket)],
    });

    expect(stack).toHaveResourceLike('AWS::KinesisFirehose::DeliveryStream', {
      ExtendedS3DestinationConfiguration: {
        RoleARN: {
          'Fn::GetAtt': [
            'DeliveryStreamS3DestinationRoleD96B8345',
            'Arn',
          ],
        },
      },
    });
    expect(stack).toMatchTemplate({
      ['DeliveryStreamS3DestinationRoleD96B8345']: {
        Type: 'AWS::IAM::Role',
      },
    }, MatchStyle.SUPERSET);
  });

  it('grants encrypt/decrypt access to the destination encryptionKey', () => {
    const key = new kms.Key(stack, 'Key');

    new firehose.DeliveryStream(stack, 'DeliveryStream', {
      destinations: [new firehosedestinations.S3Bucket(bucket, {
        encryptionKey: key,
        role: destinationRole,
      })],
    });

    expect(stack).toHaveResourceLike('AWS::IAM::Policy', {
      Roles: [stack.resolve(destinationRole.roleName)],
      PolicyDocument: {
        Statement: arrayWith({
          Action: [
            'kms:Decrypt',
            'kms:Encrypt',
            'kms:ReEncrypt*',
            'kms:GenerateDataKey*',
          ],
          Effect: 'Allow',
          Resource: stack.resolve(key.keyArn),
        }),
      },
    });
  });

  it('grants read/write access to the bucket', () => {
    const destination = new firehosedestinations.S3Bucket(bucket, { role: destinationRole });

    new firehose.DeliveryStream(stack, 'DeliveryStream', {
      destinations: [destination],
    });

    expect(stack).toHaveResourceLike('AWS::IAM::Policy', {
      Roles: [stack.resolve(destinationRole.roleName)],
      PolicyDocument: {
        Statement: [
          {
            Action: [
              's3:GetObject*',
              's3:GetBucket*',
              's3:List*',
              's3:DeleteObject*',
              's3:PutObject*',
              's3:Abort*',
            ],
            Effect: 'Allow',
            Resource: [
              stack.resolve(bucket.bucketArn),
              { 'Fn::Join': ['', [stack.resolve(bucket.bucketArn), '/*']] },
            ],
          },
        ],
      },
    });
  });

  it('bucket and log group grants are depended on by delivery stream', () => {
    const logGroup = logs.LogGroup.fromLogGroupName(stack, 'Log Group', 'evergreen');
    const destination = new firehosedestinations.S3Bucket(bucket, { role: destinationRole, logGroup });
    new firehose.DeliveryStream(stack, 'DeliveryStream', {
      destinations: [destination],
    });

    expect(stack).toHaveResourceLike('AWS::IAM::Policy', {
      PolicyName: 'DestinationRoleDefaultPolicy1185C75D',
      Roles: [stack.resolve(destinationRole.roleName)],
      PolicyDocument: {
        Statement: [
          {
            Action: [
              's3:GetObject*',
              's3:GetBucket*',
              's3:List*',
              's3:DeleteObject*',
              's3:PutObject*',
              's3:Abort*',
            ],
            Effect: 'Allow',
            Resource: [
              stack.resolve(bucket.bucketArn),
              { 'Fn::Join': ['', [stack.resolve(bucket.bucketArn), '/*']] },
            ],
          },
          {
            Action: [
              'logs:CreateLogStream',
              'logs:PutLogEvents',
            ],
            Effect: 'Allow',
            Resource: stack.resolve(logGroup.logGroupArn),
          },
        ],
      },
    });
    expect(stack).toHaveResourceLike('AWS::KinesisFirehose::DeliveryStream', {
      DependsOn: ['DestinationRoleDefaultPolicy1185C75D'],
    }, ResourcePart.CompleteDefinition);
  });

  describe('logging', () => {
    it('creates resources and configuration by default', () => {
      new firehose.DeliveryStream(stack, 'DeliveryStream', {
        destinations: [new firehosedestinations.S3Bucket(bucket)],
      });

      expect(stack).toHaveResource('AWS::Logs::LogGroup');
      expect(stack).toHaveResource('AWS::Logs::LogStream');
      expect(stack).toHaveResourceLike('AWS::KinesisFirehose::DeliveryStream', {
        ExtendedS3DestinationConfiguration: {
          CloudWatchLoggingOptions: {
            Enabled: true,
            LogGroupName: anything(),
            LogStreamName: anything(),
          },
        },
      });
    });

    it('does not create resources or configuration if disabled', () => {
      new firehose.DeliveryStream(stack, 'DeliveryStream', {
        destinations: [new firehosedestinations.S3Bucket(bucket, { logging: false })],
      });

      expect(stack).not.toHaveResource('AWS::Logs::LogGroup');
      expect(stack).toHaveResourceLike('AWS::KinesisFirehose::DeliveryStream', {
        ExtendedS3DestinationConfiguration: {
          CloudWatchLoggingOptions: ABSENT,
        },
      });
    });

    it('uses provided log group', () => {
      const logGroup = new logs.LogGroup(stack, 'Log Group');

      new firehose.DeliveryStream(stack, 'DeliveryStream', {
        destinations: [new firehosedestinations.S3Bucket(bucket, { logGroup })],
      });

      expect(stack).toCountResources('AWS::Logs::LogGroup', 1);
      expect(stack).toHaveResourceLike('AWS::KinesisFirehose::DeliveryStream', {
        ExtendedS3DestinationConfiguration: {
          CloudWatchLoggingOptions: {
            Enabled: true,
            LogGroupName: stack.resolve(logGroup.logGroupName),
            LogStreamName: anything(),
          },
        },
      });
    });

    it('throws error if logging disabled but log group provided', () => {
      const destination = new firehosedestinations.S3Bucket(bucket, { logging: false, logGroup: new logs.LogGroup(stack, 'Log Group') });

      expect(() => new firehose.DeliveryStream(stack, 'DeliveryStream', {
        destinations: [destination],
      })).toThrowError('logging cannot be set to false when logGroup is provided');
    });

    it('grants log group write permissions to destination role', () => {
      const logGroup = new logs.LogGroup(stack, 'Log Group');

      new firehose.DeliveryStream(stack, 'DeliveryStream', {
        destinations: [new firehosedestinations.S3Bucket(bucket, { logGroup, role: destinationRole })],
      });

      expect(stack).toHaveResourceLike('AWS::IAM::Policy', {
        Roles: [stack.resolve(destinationRole.roleName)],
        PolicyDocument: {
          Statement: arrayWith(
            {
              Action: [
                'logs:CreateLogStream',
                'logs:PutLogEvents',
              ],
              Effect: 'Allow',
              Resource: stack.resolve(logGroup.logGroupArn),
            },
          ),
        },
      });
    });
  });

  describe('processing configuration', () => {

    let lambdaFunction: lambda.IFunction;
    let basicLambdaProcessor: firehosedestinations.LambdaFunctionProcessor;
    let destinationWithBasicLambdaProcessor: firehosedestinations.S3Bucket;

    beforeEach(() => {
      lambdaFunction = new lambda.Function(stack, 'DataProcessorFunction', {
        runtime: lambda.Runtime.NODEJS_12_X,
        code: lambda.Code.fromInline('foo'),
        handler: 'bar',
      });
      basicLambdaProcessor = new firehosedestinations.LambdaFunctionProcessor(lambdaFunction);
      destinationWithBasicLambdaProcessor = new firehosedestinations.S3Bucket(bucket, {
        role: destinationRole,
        processors: [basicLambdaProcessor],
      });
    });

    it('creates configuration for LambdaFunctionProcessor', () => {
      new firehose.DeliveryStream(stack, 'DeliveryStream', {
        destinations: [destinationWithBasicLambdaProcessor],
      });

      expect(stack).toHaveResource('AWS::Lambda::Function');
      expect(stack).toHaveResourceLike('AWS::KinesisFirehose::DeliveryStream', {
        ExtendedS3DestinationConfiguration: {
          ProcessingConfiguration: {
            Enabled: true,
            Processors: [{
              Type: 'Lambda',
              Parameters: [
                {
                  ParameterName: 'RoleArn',
                  ParameterValue: stack.resolve(destinationRole.roleArn),
                },
                {
                  ParameterName: 'LambdaArn',
                  ParameterValue: stack.resolve(lambdaFunction.functionArn),
                },
              ],
            }],
          },
        },
      });
    });

    it('set all optional parameters', () => {
      const processor = new firehosedestinations.LambdaFunctionProcessor(lambdaFunction, {
        bufferInterval: cdk.Duration.minutes(1),
        bufferSize: cdk.Size.mebibytes(1),
        retries: 5,
      });
      const destination = new firehosedestinations.S3Bucket(bucket, {
        role: destinationRole,
        processors: [processor],
      });
      new firehose.DeliveryStream(stack, 'DeliveryStream', {
        destinations: [destination],
      });

      expect(stack).toHaveResource('AWS::Lambda::Function');
      expect(stack).toHaveResourceLike('AWS::KinesisFirehose::DeliveryStream', {
        ExtendedS3DestinationConfiguration: {
          ProcessingConfiguration: {
            Enabled: true,
            Processors: [{
              Type: 'Lambda',
              Parameters: [
                {
                  ParameterName: 'RoleArn',
                  ParameterValue: stack.resolve(destinationRole.roleArn),
                },
                {
                  ParameterName: 'LambdaArn',
                  ParameterValue: stack.resolve(lambdaFunction.functionArn),
                },
                {
                  ParameterName: 'BufferIntervalInSeconds',
                  ParameterValue: '60',
                },
                {
                  ParameterName: 'BufferSizeInMBs',
                  ParameterValue: '1',
                },
                {
                  ParameterName: 'NumberOfRetries',
                  ParameterValue: '5',
                },
              ],
            }],
          },
        },
      });
    });

    it('grants invoke access to the lambda function and delivery stream depends on grant', () => {
      new firehose.DeliveryStream(stack, 'DeliveryStream', {
        destinations: [destinationWithBasicLambdaProcessor],
      });

      expect(stack).toHaveResourceLike('AWS::IAM::Policy', {
        PolicyName: 'DestinationRoleDefaultPolicy1185C75D',
        Roles: [stack.resolve(destinationRole.roleName)],
        PolicyDocument: {
          Statement: arrayWith(
            {
              Action: 'lambda:InvokeFunction',
              Effect: 'Allow',
              Resource: stack.resolve(lambdaFunction.functionArn),
            },
          ),
        },
      });
      expect(stack).toHaveResourceLike('AWS::KinesisFirehose::DeliveryStream', {
        DependsOn: ['DestinationRoleDefaultPolicy1185C75D'],
      }, ResourcePart.CompleteDefinition);
    });

    it('throws error if more than one processor is provided', () => {
      const destination = new firehosedestinations.S3Bucket(bucket, {
        role: destinationRole,
        processors: [basicLambdaProcessor, basicLambdaProcessor],
      });

      expect(() => new firehose.DeliveryStream(stack, 'DeliveryStream', {
        destinations: [destination],
      })).toThrowError('Only one processor is allowed per delivery stream destination');
    });
  });

<<<<<<< HEAD
  describe('s3 backup configuration', () => {

    it('set backupMode to ALL creates resources', () => {
      const destination = new firehosedestinations.S3Bucket(bucket, {
        role: destinationRole,
        backupConfiguration: {
          backupMode: firehosedestinations.BackupMode.ALL,
        },
      });
      new firehose.DeliveryStream(stack, 'DeliveryStream', {
        destinations: [destination],
=======
  describe('buffering', () => {
    it('does not create configuration by default', () => {
      new firehose.DeliveryStream(stack, 'DeliveryStream', {
        destinations: [new S3Bucket(bucket)],
>>>>>>> 89e6f8e5
      });

      expect(stack).toHaveResourceLike('AWS::KinesisFirehose::DeliveryStream', {
        ExtendedS3DestinationConfiguration: {
<<<<<<< HEAD
          S3BackupConfiguration: {
            BucketARN: anything(),
            CloudWatchLoggingOptions: {
              Enabled: true,
              LogGroupName: anything(),
              LogStreamName: anything(),
            },
            RoleARN: stack.resolve(destinationRole.roleArn),
            EncryptionConfiguration: {
              NoEncryptionConfig: 'NoEncryption',
            },
          },
          S3BackupMode: 'Enabled',
        },
      });
    });

    it('sets backup configuration if backup bucket provided', () => {
      const backupBucket = new s3.Bucket(stack, 'MyBackupBucket');
      const destination = new firehosedestinations.S3Bucket(bucket, {
        role: destinationRole,
        backupConfiguration: {
          backupBucket: backupBucket,
        },
      });
      new firehose.DeliveryStream(stack, 'DeliveryStream', {
        destinations: [destination],
=======
          CloudWatchLoggingOptions: {
            BufferingHints: ABSENT,
          },
        },
      });
    });

    it('creates configuration when interval and size provided', () => {
      new firehose.DeliveryStream(stack, 'DeliveryStream', {
        destinations: [new S3Bucket(bucket, {
          bufferingInterval: cdk.Duration.minutes(1),
          bufferingSize: cdk.Size.mebibytes(1),
        })],
>>>>>>> 89e6f8e5
      });

      expect(stack).toHaveResourceLike('AWS::KinesisFirehose::DeliveryStream', {
        ExtendedS3DestinationConfiguration: {
<<<<<<< HEAD
          S3BackupConfiguration: {
            BucketARN: stack.resolve(backupBucket.bucketArn),
            CloudWatchLoggingOptions: {
              Enabled: true,
              LogGroupName: anything(),
              LogStreamName: anything(),
            },
            RoleARN: stack.resolve(destinationRole.roleArn),
            EncryptionConfiguration: {
              NoEncryptionConfig: 'NoEncryption',
            },
          },
          S3BackupMode: 'Enabled',
        },
      });
    });

    it('throws error if backupMode set FAILED', () => {
      const destination = new firehosedestinations.S3Bucket(bucket, {
        role: destinationRole,
        backupConfiguration: {
          backupMode: firehosedestinations.BackupMode.FAILED,
        },
      });

      expect(() => new firehose.DeliveryStream(stack, 'DeliveryStream', {
        destinations: [destination],
      })).toThrowError('S3 destinations do not support BackupMode.FAILED');
    });

    it('set backupMode to DISABLED does not create resources', () => {
      const destination = new firehosedestinations.S3Bucket(bucket, {
        role: destinationRole,
        backupConfiguration: {
          backupMode: firehosedestinations.BackupMode.DISABLED,
        },
      });
      new firehose.DeliveryStream(stack, 'DeliveryStream', {
        destinations: [destination],
      });

      expect(stack).toHaveResource('AWS::S3::Bucket', 1);
      expect(stack).toHaveResourceLike('AWS::KinesisFirehose::DeliveryStream', {
        ExtendedS3DestinationConfiguration: {
          S3BackupConfiguration: ABSENT,
        },
      });
    });

    it('throws error if backupMode set to DISABLED and backupBucket is provided', () => {
      const destination = new firehosedestinations.S3Bucket(bucket, {
        role: destinationRole,
        backupConfiguration: {
          backupMode: firehosedestinations.BackupMode.DISABLED,
          backupBucket: new s3.Bucket(stack, 'MyBackupBucket'),
        },
      });

      expect(() => new firehose.DeliveryStream(stack, 'DeliveryStream', {
        destinations: [destination],
      })).toThrowError('Destination backup cannot be set to DISABLED when backupBucket is provided');
    });

    it('sets full backup configuration', () => {
      const backupBucket = new s3.Bucket(stack, 'MyBackupBucket');
      const key = new kms.Key(stack, 'Key');
      const logGroup = new logs.LogGroup(stack, 'BackupLogGroup');
      const destination = new firehosedestinations.S3Bucket(bucket, {
        role: destinationRole,
        backupConfiguration: {
          backupMode: firehosedestinations.BackupMode.ALL,
          backupBucket: backupBucket,
          prefix: 'myBackupPrefix',
          errorOutputPrefix: 'myBackupErrorPrefix',
          bufferingSize: cdk.Size.mebibytes(1),
          bufferingInterval: cdk.Duration.minutes(1),
          compression: firehosedestinations.Compression.ZIP,
          encryptionKey: key,
          logging: true,
          logGroup: logGroup,
        },
      });
      new firehose.DeliveryStream(stack, 'DeliveryStream', {
        destinations: [destination],
      });

      expect(stack).toHaveResourceLike('AWS::KinesisFirehose::DeliveryStream', {
        ExtendedS3DestinationConfiguration: {
          S3BackupConfiguration: {
            BucketARN: stack.resolve(backupBucket.bucketArn),
            CloudWatchLoggingOptions: {
              Enabled: true,
              LogGroupName: stack.resolve(logGroup.logGroupName),
              LogStreamName: anything(),
            },
            RoleARN: stack.resolve(destinationRole.roleArn),
            EncryptionConfiguration: {
              KMSEncryptionConfig: {
                AWSKMSKeyARN: stack.resolve(key.keyArn),
              },
            },
            Prefix: 'myBackupPrefix',
            ErrorOutputPrefix: 'myBackupErrorPrefix',
            BufferingHints: {},
            CompressionFormat: 'ZIP',
          },
          S3BackupMode: 'Enabled',
=======
          BufferingHints: {
            IntervalInSeconds: 60,
            SizeInMBs: 1,
          },
        },
      });
    });

    it('throws when only one of interval and size provided', () => {
      expect(() => new firehose.DeliveryStream(stack, 'DeliveryStream', {
        destinations: [new S3Bucket(bucket, {
          bufferingInterval: cdk.Duration.minutes(1),
        })],
      })).toThrowError('If bufferingInterval is specified, bufferingSize must also be specified');

      expect(() => new firehose.DeliveryStream(stack, 'DeliveryStream2', {
        destinations: [new S3Bucket(bucket, {
          bufferingSize: cdk.Size.mebibytes(1),
        })],
      })).toThrowError('If bufferingSize is specified, bufferingInterval must also be specified');
    });

    it('validates bufferingInterval', () => {
      expect(() => new firehose.DeliveryStream(stack, 'DeliveryStream', {
        destinations: [new S3Bucket(bucket, {
          bufferingInterval: cdk.Duration.seconds(30),
          bufferingSize: cdk.Size.mebibytes(1),
        })],
      })).toThrowError('Buffering interval must be between 60 and 900 seconds');

      expect(() => new firehose.DeliveryStream(stack, 'DeliveryStream2', {
        destinations: [new S3Bucket(bucket, {
          bufferingInterval: cdk.Duration.minutes(16),
          bufferingSize: cdk.Size.mebibytes(1),
        })],
      })).toThrowError('Buffering interval must be between 60 and 900 seconds');
    });

    it('validates bufferingSize', () => {
      expect(() => new firehose.DeliveryStream(stack, 'DeliveryStream', {
        destinations: [new S3Bucket(bucket, {
          bufferingInterval: cdk.Duration.minutes(1),
          bufferingSize: cdk.Size.mebibytes(0),

        })],
      })).toThrowError('Buffering size must be between 1 and 128 MBs');

      expect(() => new firehose.DeliveryStream(stack, 'DeliveryStream2', {
        destinations: [new S3Bucket(bucket, {
          bufferingInterval: cdk.Duration.minutes(1),
          bufferingSize: cdk.Size.mebibytes(256),
        })],
      })).toThrowError('Buffering size must be between 1 and 128 MBs');
    });
  });

  describe('destination encryption', () => {
    it('creates configuration', () => {
      const key = new kms.Key(stack, 'Key');

      new firehose.DeliveryStream(stack, 'DeliveryStream', {
        destinations: [new firehosedestinations.S3Bucket(bucket, {
          encryptionKey: key,
          role: destinationRole,
        })],
      });

      expect(stack).toHaveResourceLike('AWS::KinesisFirehose::DeliveryStream', {
        ExtendedS3DestinationConfiguration: {
          EncryptionConfiguration: {
            KMSEncryptionConfig: {
              AWSKMSKeyARN: stack.resolve(key.keyArn),
            },
          },
        },
      });
    });


    it('grants encrypt/decrypt access to the destination encryptionKey', () => {
      const key = new kms.Key(stack, 'Key');

      new firehose.DeliveryStream(stack, 'DeliveryStream', {
        destinations: [new firehosedestinations.S3Bucket(bucket, {
          encryptionKey: key,
          role: destinationRole,
        })],
      });

      expect(stack).toHaveResourceLike('AWS::IAM::Policy', {
        Roles: [stack.resolve(destinationRole.roleName)],
        PolicyDocument: {
          Statement: arrayWith({
            Action: [
              'kms:Decrypt',
              'kms:Encrypt',
              'kms:ReEncrypt*',
              'kms:GenerateDataKey*',
            ],
            Effect: 'Allow',
            Resource: stack.resolve(key.keyArn),
          }),
>>>>>>> 89e6f8e5
        },
      });
    });
  });
});<|MERGE_RESOLUTION|>--- conflicted
+++ resolved
@@ -385,57 +385,14 @@
     });
   });
 
-<<<<<<< HEAD
-  describe('s3 backup configuration', () => {
-
-    it('set backupMode to ALL creates resources', () => {
-      const destination = new firehosedestinations.S3Bucket(bucket, {
-        role: destinationRole,
-        backupConfiguration: {
-          backupMode: firehosedestinations.BackupMode.ALL,
-        },
-      });
-      new firehose.DeliveryStream(stack, 'DeliveryStream', {
-        destinations: [destination],
-=======
   describe('buffering', () => {
     it('does not create configuration by default', () => {
       new firehose.DeliveryStream(stack, 'DeliveryStream', {
         destinations: [new S3Bucket(bucket)],
->>>>>>> 89e6f8e5
-      });
-
-      expect(stack).toHaveResourceLike('AWS::KinesisFirehose::DeliveryStream', {
-        ExtendedS3DestinationConfiguration: {
-<<<<<<< HEAD
-          S3BackupConfiguration: {
-            BucketARN: anything(),
-            CloudWatchLoggingOptions: {
-              Enabled: true,
-              LogGroupName: anything(),
-              LogStreamName: anything(),
-            },
-            RoleARN: stack.resolve(destinationRole.roleArn),
-            EncryptionConfiguration: {
-              NoEncryptionConfig: 'NoEncryption',
-            },
-          },
-          S3BackupMode: 'Enabled',
-        },
-      });
-    });
-
-    it('sets backup configuration if backup bucket provided', () => {
-      const backupBucket = new s3.Bucket(stack, 'MyBackupBucket');
-      const destination = new firehosedestinations.S3Bucket(bucket, {
-        role: destinationRole,
-        backupConfiguration: {
-          backupBucket: backupBucket,
-        },
-      });
-      new firehose.DeliveryStream(stack, 'DeliveryStream', {
-        destinations: [destination],
-=======
+      });
+
+      expect(stack).toHaveResourceLike('AWS::KinesisFirehose::DeliveryStream', {
+        ExtendedS3DestinationConfiguration: {
           CloudWatchLoggingOptions: {
             BufferingHints: ABSENT,
           },
@@ -449,120 +406,10 @@
           bufferingInterval: cdk.Duration.minutes(1),
           bufferingSize: cdk.Size.mebibytes(1),
         })],
->>>>>>> 89e6f8e5
-      });
-
-      expect(stack).toHaveResourceLike('AWS::KinesisFirehose::DeliveryStream', {
-        ExtendedS3DestinationConfiguration: {
-<<<<<<< HEAD
-          S3BackupConfiguration: {
-            BucketARN: stack.resolve(backupBucket.bucketArn),
-            CloudWatchLoggingOptions: {
-              Enabled: true,
-              LogGroupName: anything(),
-              LogStreamName: anything(),
-            },
-            RoleARN: stack.resolve(destinationRole.roleArn),
-            EncryptionConfiguration: {
-              NoEncryptionConfig: 'NoEncryption',
-            },
-          },
-          S3BackupMode: 'Enabled',
-        },
-      });
-    });
-
-    it('throws error if backupMode set FAILED', () => {
-      const destination = new firehosedestinations.S3Bucket(bucket, {
-        role: destinationRole,
-        backupConfiguration: {
-          backupMode: firehosedestinations.BackupMode.FAILED,
-        },
-      });
-
-      expect(() => new firehose.DeliveryStream(stack, 'DeliveryStream', {
-        destinations: [destination],
-      })).toThrowError('S3 destinations do not support BackupMode.FAILED');
-    });
-
-    it('set backupMode to DISABLED does not create resources', () => {
-      const destination = new firehosedestinations.S3Bucket(bucket, {
-        role: destinationRole,
-        backupConfiguration: {
-          backupMode: firehosedestinations.BackupMode.DISABLED,
-        },
-      });
-      new firehose.DeliveryStream(stack, 'DeliveryStream', {
-        destinations: [destination],
-      });
-
-      expect(stack).toHaveResource('AWS::S3::Bucket', 1);
-      expect(stack).toHaveResourceLike('AWS::KinesisFirehose::DeliveryStream', {
-        ExtendedS3DestinationConfiguration: {
-          S3BackupConfiguration: ABSENT,
-        },
-      });
-    });
-
-    it('throws error if backupMode set to DISABLED and backupBucket is provided', () => {
-      const destination = new firehosedestinations.S3Bucket(bucket, {
-        role: destinationRole,
-        backupConfiguration: {
-          backupMode: firehosedestinations.BackupMode.DISABLED,
-          backupBucket: new s3.Bucket(stack, 'MyBackupBucket'),
-        },
-      });
-
-      expect(() => new firehose.DeliveryStream(stack, 'DeliveryStream', {
-        destinations: [destination],
-      })).toThrowError('Destination backup cannot be set to DISABLED when backupBucket is provided');
-    });
-
-    it('sets full backup configuration', () => {
-      const backupBucket = new s3.Bucket(stack, 'MyBackupBucket');
-      const key = new kms.Key(stack, 'Key');
-      const logGroup = new logs.LogGroup(stack, 'BackupLogGroup');
-      const destination = new firehosedestinations.S3Bucket(bucket, {
-        role: destinationRole,
-        backupConfiguration: {
-          backupMode: firehosedestinations.BackupMode.ALL,
-          backupBucket: backupBucket,
-          prefix: 'myBackupPrefix',
-          errorOutputPrefix: 'myBackupErrorPrefix',
-          bufferingSize: cdk.Size.mebibytes(1),
-          bufferingInterval: cdk.Duration.minutes(1),
-          compression: firehosedestinations.Compression.ZIP,
-          encryptionKey: key,
-          logging: true,
-          logGroup: logGroup,
-        },
-      });
-      new firehose.DeliveryStream(stack, 'DeliveryStream', {
-        destinations: [destination],
-      });
-
-      expect(stack).toHaveResourceLike('AWS::KinesisFirehose::DeliveryStream', {
-        ExtendedS3DestinationConfiguration: {
-          S3BackupConfiguration: {
-            BucketARN: stack.resolve(backupBucket.bucketArn),
-            CloudWatchLoggingOptions: {
-              Enabled: true,
-              LogGroupName: stack.resolve(logGroup.logGroupName),
-              LogStreamName: anything(),
-            },
-            RoleARN: stack.resolve(destinationRole.roleArn),
-            EncryptionConfiguration: {
-              KMSEncryptionConfig: {
-                AWSKMSKeyARN: stack.resolve(key.keyArn),
-              },
-            },
-            Prefix: 'myBackupPrefix',
-            ErrorOutputPrefix: 'myBackupErrorPrefix',
-            BufferingHints: {},
-            CompressionFormat: 'ZIP',
-          },
-          S3BackupMode: 'Enabled',
-=======
+      });
+
+      expect(stack).toHaveResourceLike('AWS::KinesisFirehose::DeliveryStream', {
+        ExtendedS3DestinationConfiguration: {
           BufferingHints: {
             IntervalInSeconds: 60,
             SizeInMBs: 1,
@@ -665,7 +512,164 @@
             Effect: 'Allow',
             Resource: stack.resolve(key.keyArn),
           }),
->>>>>>> 89e6f8e5
+        },
+      });
+    });
+  });
+
+  describe('s3 backup configuration', () => {
+
+    it('set backupMode to ALL creates resources', () => {
+      const destination = new firehosedestinations.S3Bucket(bucket, {
+        role: destinationRole,
+        backupConfiguration: {
+          backupMode: firehosedestinations.BackupMode.ALL,
+        },
+      });
+      new firehose.DeliveryStream(stack, 'DeliveryStream', {
+        destinations: [destination],
+      });
+
+      expect(stack).toHaveResourceLike('AWS::KinesisFirehose::DeliveryStream', {
+        ExtendedS3DestinationConfiguration: {
+          S3BackupConfiguration: {
+            BucketARN: anything(),
+            CloudWatchLoggingOptions: {
+              Enabled: true,
+              LogGroupName: anything(),
+              LogStreamName: anything(),
+            },
+            RoleARN: stack.resolve(destinationRole.roleArn),
+            EncryptionConfiguration: {
+              NoEncryptionConfig: 'NoEncryption',
+            },
+          },
+          S3BackupMode: 'Enabled',
+        },
+      });
+    });
+
+    it('sets backup configuration if backup bucket provided', () => {
+      const backupBucket = new s3.Bucket(stack, 'MyBackupBucket');
+      const destination = new firehosedestinations.S3Bucket(bucket, {
+        role: destinationRole,
+        backupConfiguration: {
+          backupBucket: backupBucket,
+        },
+      });
+      new firehose.DeliveryStream(stack, 'DeliveryStream', {
+        destinations: [destination],
+      });
+
+      expect(stack).toHaveResourceLike('AWS::KinesisFirehose::DeliveryStream', {
+        ExtendedS3DestinationConfiguration: {
+          S3BackupConfiguration: {
+            BucketARN: stack.resolve(backupBucket.bucketArn),
+            CloudWatchLoggingOptions: {
+              Enabled: true,
+              LogGroupName: anything(),
+              LogStreamName: anything(),
+            },
+            RoleARN: stack.resolve(destinationRole.roleArn),
+            EncryptionConfiguration: {
+              NoEncryptionConfig: 'NoEncryption',
+            },
+          },
+          S3BackupMode: 'Enabled',
+        },
+      });
+    });
+
+    it('throws error if backupMode set FAILED', () => {
+      const destination = new firehosedestinations.S3Bucket(bucket, {
+        role: destinationRole,
+        backupConfiguration: {
+          backupMode: firehosedestinations.BackupMode.FAILED,
+        },
+      });
+
+      expect(() => new firehose.DeliveryStream(stack, 'DeliveryStream', {
+        destinations: [destination],
+      })).toThrowError('S3 destinations do not support BackupMode.FAILED');
+    });
+
+    it('set backupMode to DISABLED does not create resources', () => {
+      const destination = new firehosedestinations.S3Bucket(bucket, {
+        role: destinationRole,
+        backupConfiguration: {
+          backupMode: firehosedestinations.BackupMode.DISABLED,
+        },
+      });
+      new firehose.DeliveryStream(stack, 'DeliveryStream', {
+        destinations: [destination],
+      });
+
+      expect(stack).toHaveResource('AWS::S3::Bucket', 1);
+      expect(stack).toHaveResourceLike('AWS::KinesisFirehose::DeliveryStream', {
+        ExtendedS3DestinationConfiguration: {
+          S3BackupConfiguration: ABSENT,
+        },
+      });
+    });
+
+    it('throws error if backupMode set to DISABLED and backupBucket is provided', () => {
+      const destination = new firehosedestinations.S3Bucket(bucket, {
+        role: destinationRole,
+        backupConfiguration: {
+          backupMode: firehosedestinations.BackupMode.DISABLED,
+          backupBucket: new s3.Bucket(stack, 'MyBackupBucket'),
+        },
+      });
+
+      expect(() => new firehose.DeliveryStream(stack, 'DeliveryStream', {
+        destinations: [destination],
+      })).toThrowError('Destination backup cannot be set to DISABLED when backupBucket is provided');
+    });
+
+    it('sets full backup configuration', () => {
+      const backupBucket = new s3.Bucket(stack, 'MyBackupBucket');
+      const key = new kms.Key(stack, 'Key');
+      const logGroup = new logs.LogGroup(stack, 'BackupLogGroup');
+      const destination = new firehosedestinations.S3Bucket(bucket, {
+        role: destinationRole,
+        backupConfiguration: {
+          backupMode: firehosedestinations.BackupMode.ALL,
+          backupBucket: backupBucket,
+          prefix: 'myBackupPrefix',
+          errorOutputPrefix: 'myBackupErrorPrefix',
+          bufferingSize: cdk.Size.mebibytes(1),
+          bufferingInterval: cdk.Duration.minutes(1),
+          compression: firehosedestinations.Compression.ZIP,
+          encryptionKey: key,
+          logging: true,
+          logGroup: logGroup,
+        },
+      });
+      new firehose.DeliveryStream(stack, 'DeliveryStream', {
+        destinations: [destination],
+      });
+
+      expect(stack).toHaveResourceLike('AWS::KinesisFirehose::DeliveryStream', {
+        ExtendedS3DestinationConfiguration: {
+          S3BackupConfiguration: {
+            BucketARN: stack.resolve(backupBucket.bucketArn),
+            CloudWatchLoggingOptions: {
+              Enabled: true,
+              LogGroupName: stack.resolve(logGroup.logGroupName),
+              LogStreamName: anything(),
+            },
+            RoleARN: stack.resolve(destinationRole.roleArn),
+            EncryptionConfiguration: {
+              KMSEncryptionConfig: {
+                AWSKMSKeyARN: stack.resolve(key.keyArn),
+              },
+            },
+            Prefix: 'myBackupPrefix',
+            ErrorOutputPrefix: 'myBackupErrorPrefix',
+            BufferingHints: {},
+            CompressionFormat: 'ZIP',
+          },
+          S3BackupMode: 'Enabled',
         },
       });
     });
