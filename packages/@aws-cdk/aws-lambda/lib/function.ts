--- conflicted
+++ resolved
@@ -6,12 +6,8 @@
 import * as logs from '@aws-cdk/aws-logs';
 import * as sns from '@aws-cdk/aws-sns';
 import * as sqs from '@aws-cdk/aws-sqs';
-<<<<<<< HEAD
-import { Annotations, ArnFormat, CfnResource, Duration, FeatureFlags, Fn, Lazy, Names, Stack, Token } from '@aws-cdk/core';
+import { Annotations, ArnFormat, CfnResource, Duration, FeatureFlags, Fn, Lazy, Names, Size, Stack, Token } from '@aws-cdk/core';
 import { LAMBDA_RECOGNIZE_LAYER_VERSION } from '@aws-cdk/cx-api';
-=======
-import { Annotations, ArnFormat, CfnResource, Duration, Fn, Lazy, Names, Size, Stack, Token } from '@aws-cdk/core';
->>>>>>> 572b52c4
 import { Construct } from 'constructs';
 import { Architecture } from './architecture';
 import { Code, CodeConfig } from './code';
